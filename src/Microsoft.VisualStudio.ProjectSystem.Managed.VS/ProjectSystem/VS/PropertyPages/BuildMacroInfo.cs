--- conflicted
+++ resolved
@@ -11,13 +11,8 @@
     /// Implements the <see cref="IVsBuildMacroInfo"/> interface to be consumed by project properties.
     /// </summary>
     [ExportProjectNodeComService((typeof(IVsBuildMacroInfo)))]
-<<<<<<< HEAD
     [AppliesTo(ProjectCapability.DotNet)]
-    internal class BuildMacroInfo : IVsBuildMacroInfo
-=======
-    [AppliesTo(ProjectCapability.CSharpOrVisualBasicOrFSharp)]
     internal class BuildMacroInfo : IVsBuildMacroInfo, IDisposable
->>>>>>> 662a02b3
     {
         private IProjectThreadingService _threadingService;
         private ActiveConfiguredProject<ConfiguredProject> _configuredProject;
