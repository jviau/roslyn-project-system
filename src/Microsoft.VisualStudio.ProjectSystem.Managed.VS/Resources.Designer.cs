--- conflicted
+++ resolved
@@ -61,7 +61,15 @@
         }
         
         /// <summary>
-<<<<<<< HEAD
+        ///   Looks up a localized string similar to Class.
+        /// </summary>
+        internal static string ClassTemplateName {
+            get {
+                return ResourceManager.GetString("ClassTemplateName", resourceCulture);
+            }
+        }
+        
+        /// <summary>
         ///   Looks up a localized string similar to The project &apos;{0}&apos; has been modified outside the environment, and there are unsaved changes to the project.
         ///
         ///Press Save As to save the unsaved changes and load the updated project from disk.
@@ -158,13 +166,6 @@
         internal static string ReloadAll {
             get {
                 return ResourceManager.GetString("ReloadAll", resourceCulture);
-=======
-        ///   Looks up a localized string similar to Class.
-        /// </summary>
-        internal static string ClassTemplateName {
-            get {
-                return ResourceManager.GetString("ClassTemplateName", resourceCulture);
->>>>>>> 8827a53a
             }
         }
         
