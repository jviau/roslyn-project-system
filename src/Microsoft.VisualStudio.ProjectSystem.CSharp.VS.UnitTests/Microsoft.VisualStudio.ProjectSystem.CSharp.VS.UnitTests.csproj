﻿<?xml version="1.0" encoding="utf-8"?>
<Project ToolsVersion="14.0" DefaultTargets="Build" xmlns="http://schemas.microsoft.com/developer/msbuild/2003">
  <Import Project="..\..\build\Targets\VSL.Settings.targets" />
  <PropertyGroup>
    <Configuration Condition=" '$(Configuration)' == '' ">Debug</Configuration>
    <Platform Condition=" '$(Platform)' == '' ">AnyCPU</Platform>
    <ProjectGuid>{8123135E-B2A1-4CD1-9658-DDACABEAB8FC}</ProjectGuid>
    <OutputType>Library</OutputType>
    <AppDesignerFolder>Properties</AppDesignerFolder>
    <RootNamespace>Microsoft.VisualStudio</RootNamespace>
    <AssemblyName>Microsoft.VisualStudio.ProjectSystem.CSharp.VS.UnitTests</AssemblyName>
    <TargetFrameworkVersion>v4.6</TargetFrameworkVersion>
    <TargetFramework>net46</TargetFramework>
    <SignAssembly>true</SignAssembly>
    <Nonshipping>true</Nonshipping>
    <UseCommonOutputDirectory>true</UseCommonOutputDirectory>
    <OutDir>$(OutDir)Tests\</OutDir>
    <ProjectSystemLayer>VisualStudio</ProjectSystemLayer>
    <ProjectSystemProjectType>Test</ProjectSystemProjectType>
  </PropertyGroup>
  <ItemGroup>
    <InternalsVisibleToMoq Include="DynamicProxyGenAssembly2" />
  </ItemGroup>
  <ItemGroup>
    <ProjectReference Include="..\DeployTestDependencies\DeployTestDependencies.csproj">
      <Project>{37ba82e6-9abd-4aca-aa26-2dfd39a359a5}</Project>
      <Name>DeployTestDependencies</Name>
      <ReferenceOutputAssembly>false</ReferenceOutputAssembly>
    </ProjectReference>
    <ProjectReference Include="..\Microsoft.VisualStudio.ProjectSystem.CSharp.VS\Microsoft.VisualStudio.ProjectSystem.CSharp.VS.csproj">
      <Project>{765ef6eb-9f36-4d68-8c3d-9e11cd49e0bc}</Project>
      <Name>Microsoft.VisualStudio.ProjectSystem.CSharp.VS</Name>
    </ProjectReference>
    <ProjectReference Include="..\Microsoft.VisualStudio.ProjectSystem.CSharp\Microsoft.VisualStudio.ProjectSystem.CSharp.csproj">
      <Project>{7d150b7b-ce02-4cd4-8ec9-6a7c18727a36}</Project>
      <Name>Microsoft.VisualStudio.ProjectSystem.CSharp</Name>
    </ProjectReference>
    <ProjectReference Include="..\Microsoft.VisualStudio.ProjectSystem.Managed.TestServices\Microsoft.VisualStudio.ProjectSystem.Managed.TestServices.csproj">
      <Project>{23bcbc90-ed65-4ee3-8af1-dd7caefdbee9}</Project>
      <Name>Microsoft.VisualStudio.ProjectSystem.Managed.TestServices</Name>
    </ProjectReference>
    <ProjectReference Include="..\Microsoft.VisualStudio.ProjectSystem.Managed.UnitTests\Microsoft.VisualStudio.ProjectSystem.Managed.UnitTests.csproj">
      <Project>{c7ec63f8-f96a-4a8f-b879-d572516746b4}</Project>
      <Name>Microsoft.VisualStudio.ProjectSystem.Managed.UnitTests</Name>
    </ProjectReference>
    <ProjectReference Include="..\Microsoft.VisualStudio.ProjectSystem.Managed.VS.UnitTests\Microsoft.VisualStudio.ProjectSystem.Managed.VS.UnitTests.csproj">
      <Project>{469b50e9-fe67-459e-8afa-44cbe523dbf6}</Project>
      <Name>Microsoft.VisualStudio.ProjectSystem.Managed.VS.UnitTests</Name>
    </ProjectReference>
    <ProjectReference Include="..\Microsoft.VisualStudio.ProjectSystem.Managed.VS\Microsoft.VisualStudio.ProjectSystem.Managed.VS.csproj">
      <Project>{1c5666ea-24a4-4ec2-b8fb-faedf6b14697}</Project>
      <Name>Microsoft.VisualStudio.ProjectSystem.Managed.VS</Name>
    </ProjectReference>
    <ProjectReference Include="..\Microsoft.VisualStudio.ProjectSystem.Managed\Microsoft.VisualStudio.ProjectSystem.Managed.csproj">
      <Project>{6c6a41ce-72c5-4d77-8208-d01693f9bc88}</Project>
      <Name>Microsoft.VisualStudio.ProjectSystem.Managed</Name>
    </ProjectReference>
  </ItemGroup>
  <ItemGroup>
    <Service Include="{82A7F48D-3B50-4B1E-B82E-3ADA8210C358}" />
  </ItemGroup>
  <ItemGroup>
    <Compile Include="..\Microsoft.VisualStudio.ProjectSystem.Managed.UnitTests\Properties\AssemblyAttributes.cs">
      <Link>Properties\AssemblyAttributes.cs</Link>
    </Compile>
    <Compile Include="Mocks\IVsUpgradeLoggerFactory.cs" />
    <Compile Include="Mocks\ProcessRunnerFactory.cs" />
    <Compile Include="Packaging\CSharpProjectSystemPackageTests.cs" />
    <Compile Include="ProjectSystem\VS\LanguageServices\CSharpLanguageFeaturesProviderTests.cs" />
    <Compile Include="ProjectSystem\VS\Properties\CSharpProjectDesignerPageProviderTests.cs" />
    <Compile Include="ProjectSystem\VS\Imaging\CSharpProjectImageProviderTests.cs" />
    <Compile Include="ProjectSystem\VS\LanguageServices\CSharpCodeDomProviderTests.cs" />
    <Compile Include="ProjectSystem\VS\Properties\CSharpProjectGuidProviderTests.cs" />
    <Compile Include="ProjectSystem\VS\CSharpProjectCompatibilityProviderTests.cs" />
    <Compile Include="ProjectSystem\VS\Xproj\GlobalJsonRemoverTests.cs" />
    <Compile Include="ProjectSystem\VS\Xproj\MigrateXprojProjectFactoryTests.cs" />
  </ItemGroup>
  <ItemGroup>
    <None Include="..\Common\Test\App.config">
      <Link>App.config</Link>
    </None>
<<<<<<< HEAD
=======
    <Compile Include="Mocks\GlobalJsonSetupFactory.cs" />
    <None Include="project.json" />
>>>>>>> 9a787630
  </ItemGroup>
  <Import Project="..\..\build\Targets\VSL.Imports.targets" />
  <Import Project="..\..\build\Targets\Roslyn.Toolsets.Xunit.targets" />
</Project><|MERGE_RESOLUTION|>--- conflicted
+++ resolved
@@ -79,11 +79,7 @@
     <None Include="..\Common\Test\App.config">
       <Link>App.config</Link>
     </None>
-<<<<<<< HEAD
-=======
     <Compile Include="Mocks\GlobalJsonSetupFactory.cs" />
-    <None Include="project.json" />
->>>>>>> 9a787630
   </ItemGroup>
   <Import Project="..\..\build\Targets\VSL.Imports.targets" />
   <Import Project="..\..\build\Targets\Roslyn.Toolsets.Xunit.targets" />
