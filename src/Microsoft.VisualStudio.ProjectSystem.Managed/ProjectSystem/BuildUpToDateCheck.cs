﻿// Copyright (c) Microsoft.  All Rights Reserved.  Licensed under the Apache License, Version 2.0.  See License.txt in the project root for license information.

using Microsoft.VisualStudio.ProjectSystem.Build;
using Microsoft.VisualStudio.ProjectSystem.Properties;
using System;
using System.Collections.Generic;
using System.Collections.Immutable;
using System.ComponentModel.Composition;
using System.IO;
using System.Linq;
using System.Threading;
using System.Threading.Tasks;
using System.Threading.Tasks.Dataflow;

namespace Microsoft.VisualStudio.ProjectSystem
{
    [AppliesTo(ProjectCapability.CSharpOrVisualBasicOrFSharp)]
    [Export(typeof(IBuildUpToDateCheckProvider))]
    [ExportMetadata("BeforeDrainCriticalTasks", true)]
    internal sealed class BuildUpToDateCheck : OnceInitializedOnceDisposed, IBuildUpToDateCheckProvider
    {
        private sealed class Logger
        {
            private TextWriter _logger;
            private LogLevel _requestedLogLevel;
            private string _fileName;

            public Logger(TextWriter logger, LogLevel requestedLogLevel, string projectPath)
            {
                _logger = logger;
                _requestedLogLevel = requestedLogLevel;
                _fileName = Path.GetFileNameWithoutExtension(projectPath);
            }

            private void Log(LogLevel level, string message, params object[] values)
            {
                if (level <= _requestedLogLevel)
                {
                    _logger?.WriteLine($"FastUpToDate: {string.Format(message, values)} ({_fileName})");
                }
            }

            public void Info(string message, params object[] values) => Log(LogLevel.Info, message, values);
            public void Verbose(string message, params object[] values) => Log(LogLevel.Verbose, message, values);
        }

        private const string TrueValue = "true";
        private const string FullPath = "FullPath";
        private const string ResolvedPath = "ResolvedPath";
        private const string CopyToOutputDirectory = "CopyToOutputDirectory";
        private const string Never = "Never";

        private static HashSet<string> KnownOutputGroups = new HashSet<string>
        {
            "Symbols",
            "Built",
            "ContentFiles",
            "Documentation",
            "LocalizedResourceDlls"
        };

        private static ImmutableHashSet<string> ReferenceSchemas => ImmutableHashSet<string>.Empty
            .Add(ResolvedAnalyzerReference.SchemaName)
            .Add(ResolvedAssemblyReference.SchemaName)
            .Add(ResolvedCOMReference.SchemaName)
            .Add(ResolvedProjectReference.SchemaName);

        private static ImmutableHashSet<string> ProjectPropertiesSchemas => ImmutableHashSet<string>.Empty
            .Add(ConfigurationGeneral.SchemaName)
            .Union(ReferenceSchemas);

        private readonly IProjectSystemOptions _projectSystemOptions;
        private readonly ConfiguredProject _configuredProject;
        private readonly Lazy<IFileTimestampCache> _fileTimestampCache;
<<<<<<< HEAD
        private readonly IProjectAsynchronousTasksService _tasksService;
=======
        private readonly IProjectItemSchemaService _projectItemSchemaService;
>>>>>>> a4401b18

        private IDisposable _link;
        private IComparable _lastVersionSeen;

        private bool _isDisabled = true;
        private bool _itemsChangedSinceLastCheck = true;
        private string _msBuildProjectFullPath;
        private HashSet<string> _imports = new HashSet<string>();
        private HashSet<string> _itemTypes = new HashSet<string>();
        private Dictionary<string, HashSet<string>> _items = new Dictionary<string, HashSet<string>>();
        private Dictionary<string, HashSet<string>> _references = new Dictionary<string, HashSet<string>>();
        private HashSet<string> _customOutputs = new HashSet<string>();
        private Dictionary<string, HashSet<string>> _outputGroups = new Dictionary<string, HashSet<string>>();

        [ImportingConstructor]
        public BuildUpToDateCheck(
            IProjectSystemOptions projectSystemOptions,
            ConfiguredProject configuredProject,
            Lazy<IFileTimestampCache> fileTimestampCache,
<<<<<<< HEAD
            IProjectAsynchronousTasksService tasksService)
=======
            IProjectItemSchemaService projectItemSchemaService)
>>>>>>> a4401b18
        {
            _projectSystemOptions = projectSystemOptions;
            _configuredProject = configuredProject;
            _fileTimestampCache = fileTimestampCache;
<<<<<<< HEAD
            _tasksService = tasksService;
=======
            _projectItemSchemaService = projectItemSchemaService;
>>>>>>> a4401b18
        }

        protected override void Initialize()
        {
            _link = ProjectDataSources.SyncLinkTo(
                _configuredProject.Services.ProjectSubscription.JointRuleSource.SourceBlock.SyncLinkOptions(new StandardRuleDataflowLinkOptions { RuleNames = ProjectPropertiesSchemas }),
                _configuredProject.Services.ProjectSubscription.ImportTreeSource.SourceBlock.SyncLinkOptions(),
                _configuredProject.Services.ProjectSubscription.SourceItemsRuleSource.SourceBlock.SyncLinkOptions(),
                _configuredProject.Services.OutputGroups.SourceBlock.SyncLinkOptions(),
                _projectItemSchemaService.SourceBlock.SyncLinkOptions(),
                target: new ActionBlock<IProjectVersionedValue<Tuple<IProjectSubscriptionUpdate, IProjectImportTreeSnapshot, IProjectSubscriptionUpdate, IImmutableDictionary<string, IOutputGroup>, IProjectItemSchema>>>(e => OnChanged(e)),
                linkOptions: new DataflowLinkOptions { PropagateCompletion = true });
        }

        private void OnProjectChanged(IProjectSubscriptionUpdate e)
        {
            var disableFastUpToDateCheckString = e.CurrentState.GetPropertyOrDefault(ConfigurationGeneral.SchemaName, ConfigurationGeneral.DisableFastUpToDateCheckProperty, null);
            _isDisabled = disableFastUpToDateCheckString != null && string.Equals(disableFastUpToDateCheckString, TrueValue, StringComparison.OrdinalIgnoreCase);

            _msBuildProjectFullPath = e.CurrentState.GetPropertyOrDefault(ConfigurationGeneral.SchemaName, ConfigurationGeneral.MSBuildProjectFullPathProperty, _msBuildProjectFullPath);
            foreach (var referenceSchema in ReferenceSchemas)
            {
                if (e.ProjectChanges.TryGetValue(referenceSchema, out var changes) &&
                    changes.Difference.AnyChanges)
                {
                    _references[referenceSchema] = new HashSet<string>(changes.After.Items.Select(item => item.Value[ResolvedPath]));
                }
            }
        }

        private void OnProjectImportsChanged(IProjectImportTreeSnapshot e)
        {
            void AddImports(IReadOnlyList<IProjectImportSnapshot> value)
            {
                foreach (var import in value)
                {
                    _imports.Add(import.ProjectPath);
                    AddImports(import.Imports);
                }
            }

            _imports.Clear();
            AddImports(e.Value);
        }

        private void OnSourceItemChanged(IProjectSubscriptionUpdate e, IProjectItemSchema projectItemSchema)
        {
            var itemTypes = new HashSet<string>(projectItemSchema.GetKnownItemTypes().Where(itemType => projectItemSchema.GetItemType(itemType).UpToDateCheckInput));
            var itemTypesChanged = !_itemTypes.SetEquals(itemTypes);

            if (itemTypesChanged)
            {
                _itemTypes = itemTypes;
                _items = new Dictionary<string, HashSet<string>>();
            }

            foreach (var itemType in e.ProjectChanges.Where(changes => (itemTypesChanged || changes.Value.Difference.AnyChanges) && _itemTypes.Contains(changes.Key)))
            {
                var items = itemType.Value
                    .After.Items
                    .Select(item => item.Value[FullPath]);
                _items[itemType.Key] = new HashSet<string>(items);
                _itemsChangedSinceLastCheck = true;
            }

            if (e.ProjectChanges.TryGetValue(UpToDateCheckOutput.SchemaName, out var outputs) &&
                outputs.Difference.AnyChanges)
            {
                _customOutputs = new HashSet<string>(outputs.After.Items.Select(item => item.Value[FullPath]));
            }
        }

        private void OnOutputGroupChanged(IImmutableDictionary<string, IOutputGroup> e)
        {
            foreach (var outputGroupPair in e.Where(pair => KnownOutputGroups.Contains(pair.Key)))
            {
                var outputs = outputGroupPair.Value
                    .Outputs
                    .Where(output => !output.Value.ContainsKey(CopyToOutputDirectory)
                        || !string.Equals(output.Value[CopyToOutputDirectory], Never, StringComparison.InvariantCultureIgnoreCase))
                    .Select(output => output.Key);
                _outputGroups[outputGroupPair.Key] = new HashSet<string>(outputs);
            }
        }

        private void OnChanged(IProjectVersionedValue<Tuple<IProjectSubscriptionUpdate, IProjectImportTreeSnapshot, IProjectSubscriptionUpdate, IImmutableDictionary<string, IOutputGroup>, IProjectItemSchema>> e)
        {
            OnProjectChanged(e.Value.Item1);
            OnProjectImportsChanged(e.Value.Item2);
            OnSourceItemChanged(e.Value.Item3, e.Value.Item5);
            OnOutputGroupChanged(e.Value.Item4);
            _lastVersionSeen = e.DataSourceVersions[ProjectDataSources.ConfiguredProjectVersion];
        }

        protected override void Dispose(bool disposing)
        {
            _link?.Dispose();
        }

        private DateTime? GetTimestamp(string path, IDictionary<string, DateTime> timestampCache)
        {
            if (!timestampCache.TryGetValue(path, out var time))
            {
                var info = new FileInfo(path);
                if (info.Exists)
                {
                    time = info.LastWriteTimeUtc;
                    timestampCache[path] = time;
                    return time;
                }
                else
                {
                    return null;
                }
            }
            else
            {
                return time;
            }
        }

        private void AddInput(Logger logger, HashSet<string> inputs, string path, string description)
        {
            logger.Verbose("Found input {0} '{1}'.", description, path);
            inputs.Add(path);
        }

        private void AddInputs(Logger logger, HashSet<string> inputs, IEnumerable<string> paths, string description)
        {
            foreach (var path in paths)
            {
                AddInput(logger, inputs, path, description);
            }
        }

        private void AddOutput(Logger logger, HashSet<string> outputs, string path, string description)
        {
            logger.Verbose("Found output {0} '{1}'.", description, path);
            outputs.Add(path);
        }

        private void AddOutputs(Logger logger, HashSet<string> outputs, IEnumerable<string> paths, string description)
        {
            foreach (var path in paths)
            {
                AddOutput(logger, outputs, path, description);
            }
        }

        private bool CheckGlobalConditions(BuildAction buildAction, Logger logger)
        {
            if (buildAction != BuildAction.Build)
            {
                return false;
            }

            var itemsChangedSinceLastCheck = _itemsChangedSinceLastCheck;
            _itemsChangedSinceLastCheck = false;

            if (!_tasksService.IsTaskQueueEmpty(ProjectCriticalOperation.Build))
            {
                logger.Info("Critical build tasks are running, skipping check.");
                return false;
            }

            if (_lastVersionSeen == null || _configuredProject.ProjectVersion.CompareTo(_lastVersionSeen) > 0)
            {
                logger.Info("Project information is older than current project version, skipping check.");
                return false;
            }

            if (itemsChangedSinceLastCheck)
            {
                logger.Info("The list of source items has changed since the last build.");
                return false;
            }

            if (_isDisabled)
            {
                logger.Info("The 'DisableFastUpToDateCheckProperty' property is true, skipping check.");
                return false;
            }

            return true;
        }

        private HashSet<string> CollectInputs(Logger logger)
        {
            var inputs = new HashSet<string>();

            AddInput(logger, inputs, _msBuildProjectFullPath, "project file");
            AddInputs(logger, inputs, _imports, "import");

            foreach (var pair in _items)
            {
                AddInputs(logger, inputs, pair.Value, pair.Key);
            }

            foreach (var pair in _references)
            {
                AddInputs(logger, inputs, pair.Value, pair.Key);
            }

            return inputs;
        }

        private HashSet<string> CollectOutputs(Logger logger)
        {
            var outputs = new HashSet<string>();

            foreach (var pair in _outputGroups)
            {
                AddOutputs(logger, outputs, pair.Value, pair.Key);
            }

            AddOutputs(logger, outputs, _customOutputs, "UpToDateCheckOutput");

            return outputs;
        }

        private (DateTime? time, string path) GetLatestInput(HashSet<string> inputs, IDictionary<string, DateTime> timestampCache)
        {
            DateTime? latest = DateTime.MinValue;
            string latestPath = null;

            foreach (var input in inputs)
            {
                var time = GetTimestamp(input, timestampCache);
                if (latest != null && (time == null || time > latest))
                {
                    latest = time;
                    latestPath = input;
                }
            }

            return (latest, latestPath);
        }

        private (DateTime? time, string path) GetEarliestOutput(HashSet<string> outputs, IDictionary<string, DateTime> timestampCache)
        { 
            DateTime? earliest = DateTime.MaxValue;
            string earliestPath = null;

            foreach (var output in outputs)
            {
                var time = GetTimestamp(output, timestampCache);
                if (earliest != null && (time == null || time < earliest))
                {
                    earliest = time;
                    earliestPath = output;
                }
            }

            return (earliest, earliestPath);
        }

        public async Task<bool> IsUpToDateAsync(BuildAction buildAction, TextWriter logWriter, CancellationToken cancellationToken = default(CancellationToken))
        {
            cancellationToken.ThrowIfCancellationRequested();

            EnsureInitialized();

            var requestedLogLevel = await _projectSystemOptions.GetFastUpToDateLoggingLevelAsync().ConfigureAwait(false);
            var logger = new Logger(logWriter, requestedLogLevel, _configuredProject.UnconfiguredProject.FullPath);

            if (!CheckGlobalConditions(buildAction, logger))
            {
                return false;
            }

            var timestampCache = _fileTimestampCache.Value.TimestampCache ??
                    new Dictionary<string, DateTime>(StringComparer.OrdinalIgnoreCase);
            var latestInput = GetLatestInput(CollectInputs(logger), timestampCache);
            var earliestOutput = GetEarliestOutput(CollectOutputs(logger), timestampCache);
            
            if (latestInput.time != null)
            {
                logger.Info("Lastest write timestamp on input is {0} on '{1}'.", latestInput.time.Value, latestInput.path);
            }
            else
            {
                logger.Info("Input '{0}' does not exist.", latestInput.path);
            }

            if (earliestOutput.time != null)
            {
                logger.Info("Earliest write timestamp on output is {0} on '{1}'.", earliestOutput.time.Value, earliestOutput.path);
            }
            else
            {
                logger.Info("Output '{0}' does not exist.", earliestOutput.path);
            }

            // We are up to date if the earliest output write happened after the latest input write
            var isUpToDate = latestInput.time != null && earliestOutput.time != null && earliestOutput.time > latestInput.time;
            logger.Info("Project is{0} up to date.", (!isUpToDate ? " not" : ""));

            return isUpToDate;
        }

        public async Task<bool> IsUpToDateCheckEnabledAsync(CancellationToken cancellationToken = default(CancellationToken)) =>
            await _projectSystemOptions.GetIsFastUpToDateCheckEnabledAsync().ConfigureAwait(false);
    }
}<|MERGE_RESOLUTION|>--- conflicted
+++ resolved
@@ -72,11 +72,8 @@
         private readonly IProjectSystemOptions _projectSystemOptions;
         private readonly ConfiguredProject _configuredProject;
         private readonly Lazy<IFileTimestampCache> _fileTimestampCache;
-<<<<<<< HEAD
         private readonly IProjectAsynchronousTasksService _tasksService;
-=======
         private readonly IProjectItemSchemaService _projectItemSchemaService;
->>>>>>> a4401b18
 
         private IDisposable _link;
         private IComparable _lastVersionSeen;
@@ -96,20 +93,14 @@
             IProjectSystemOptions projectSystemOptions,
             ConfiguredProject configuredProject,
             Lazy<IFileTimestampCache> fileTimestampCache,
-<<<<<<< HEAD
-            IProjectAsynchronousTasksService tasksService)
-=======
+            IProjectAsynchronousTasksService tasksService,
             IProjectItemSchemaService projectItemSchemaService)
->>>>>>> a4401b18
         {
             _projectSystemOptions = projectSystemOptions;
             _configuredProject = configuredProject;
             _fileTimestampCache = fileTimestampCache;
-<<<<<<< HEAD
             _tasksService = tasksService;
-=======
             _projectItemSchemaService = projectItemSchemaService;
->>>>>>> a4401b18
         }
 
         protected override void Initialize()
