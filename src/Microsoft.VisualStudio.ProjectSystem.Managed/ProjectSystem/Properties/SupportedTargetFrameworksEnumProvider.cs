--- conflicted
+++ resolved
@@ -24,12 +24,6 @@
         [ImportingConstructor]
         public SupportedTargetFrameworksEnumProvider(IProjectAccessor projectAccessor, ConfiguredProject configuredProject)
         {
-<<<<<<< HEAD
-            Requires.NotNull(projectAccessor, nameof(projectAccessor));
-            Requires.NotNull(configuredProject, nameof(configuredProject));
-
-=======
->>>>>>> 7a5598eb
             _projectAccessor = projectAccessor;
             _configuredProject = configuredProject;
         }
@@ -60,16 +54,11 @@
                 return _projectAccessor.OpenProjectForReadAsync(_configuredProject, project =>
                 {
                     return (ICollection<IEnumValue>)project.GetItems(itemType: SupportedTargetFrameworkItemName)
-<<<<<<< HEAD
-                                                           .Select(i => new PageEnumValue(new EnumValue { Name = i.EvaluatedInclude,
-                                                                                                          DisplayName = i.GetMetadataValue(DisplayNameMetadataName)}))
-=======
                                                            .Select(i => new PageEnumValue(new EnumValue
                                                            {
                                                                Name = i.EvaluatedInclude,
                                                                DisplayName = i.GetMetadataValue(DisplayNameMetadataName)
                                                            }))
->>>>>>> 7a5598eb
                                                            .ToArray<IEnumValue>();
                 });
             }
