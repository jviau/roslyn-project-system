﻿<?xml version="1.0" encoding="utf-8"?>
<xliff xmlns="urn:oasis:names:tc:xliff:document:1.2" xmlns:xsi="http://www.w3.org/2001/XMLSchema-instance" version="1.2" xsi:schemaLocation="urn:oasis:names:tc:xliff:document:1.2 xliff-core-1.2-transitional.xsd">
  <file datatype="xml" source-language="en" target-language="es" original="../UpToDateCheckBuilt.xaml">
    <body>
<<<<<<< HEAD
      <trans-unit id="Rule|UpToDateCheckBuilt|DisplayName">
        <source>Up-to-date check built artifact</source>
        <target state="translated">Artefacto de compilación para comprobar el estado de actualización</target>
        <note />
      </trans-unit>
      <trans-unit id="Rule|UpToDateCheckBuilt|Description">
        <source>File Properties</source>
        <target state="translated">Propiedades del archivo</target>
        <note />
      </trans-unit>
=======
>>>>>>> dbe65340
      <trans-unit id="StringProperty|Original|Description">
        <source>If set, specifies that this built output comes from this source file.</source>
        <target state="translated">Si está configurado, especifica que esta salida de compilación procede de este archivo de origen.</target>
        <note />
      </trans-unit>
    </body>
  </file>
</xliff><|MERGE_RESOLUTION|>--- conflicted
+++ resolved
@@ -2,19 +2,6 @@
 <xliff xmlns="urn:oasis:names:tc:xliff:document:1.2" xmlns:xsi="http://www.w3.org/2001/XMLSchema-instance" version="1.2" xsi:schemaLocation="urn:oasis:names:tc:xliff:document:1.2 xliff-core-1.2-transitional.xsd">
   <file datatype="xml" source-language="en" target-language="es" original="../UpToDateCheckBuilt.xaml">
     <body>
-<<<<<<< HEAD
-      <trans-unit id="Rule|UpToDateCheckBuilt|DisplayName">
-        <source>Up-to-date check built artifact</source>
-        <target state="translated">Artefacto de compilación para comprobar el estado de actualización</target>
-        <note />
-      </trans-unit>
-      <trans-unit id="Rule|UpToDateCheckBuilt|Description">
-        <source>File Properties</source>
-        <target state="translated">Propiedades del archivo</target>
-        <note />
-      </trans-unit>
-=======
->>>>>>> dbe65340
       <trans-unit id="StringProperty|Original|Description">
         <source>If set, specifies that this built output comes from this source file.</source>
         <target state="translated">Si está configurado, especifica que esta salida de compilación procede de este archivo de origen.</target>
