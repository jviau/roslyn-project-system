<!--

  This file contains C# Visual Studio and designer-related properties and items for C# projects.

-->

<Project xmlns="http://schemas.microsoft.com/developer/msbuild/2003">

  <PropertyGroup>
    <MSBuildAllProjects>$(MSBuildAllProjects);$(MSBuildThisFileFullPath)</MSBuildAllProjects>
    <AppDesignerFolder Condition="'$(AppDesignerFolder)' == ''">Properties</AppDesignerFolder>
    <AppDesignerFolderContentsVisibleOnlyInShowAllFiles Condition="'$(AppDesignerFolderContentsVisibleOnlyInShowAllFiles)' == ''">false</AppDesignerFolderContentsVisibleOnlyInShowAllFiles>

    <!-- See: https://github.com/dotnet/roslyn-project-system/issues/201 -->
    <CustomCommonXamlResourcesDirectory Condition="$(CustomCommonXamlResourcesDirectory) == ''">$(MSBuildThisFileDirectory)</CustomCommonXamlResourcesDirectory>
  </PropertyGroup>

  <!-- Project Capabilities -->
  <ItemGroup>
    <ProjectCapability Include="AppDesigner"/>
    <ProjectCapability Include="ManagedLang"/> <!-- Temporary: See https://github.com/dotnet/roslyn-project-system/issues/47 -->
<<<<<<< HEAD
    <!--<ProjectCapability Include="HandlesOwnReload"/>-->   <!--Temporary as it requires a CPS change to work-->
 </ItemGroup>
  
=======
  </ItemGroup>

>>>>>>> de12d08b
  <!-- CPS Project Properties -->
  <ItemGroup>
    <PropertyPageSchema Include="$(CustomCommonXamlResourcesDirectory)\AppDesigner.xaml">
      <Context>ProjectSubscriptionService</Context>
    </PropertyPageSchema>

    <PropertyPageSchema Include="$(CustomCommonXamlResourcesDirectory)CSharp.CscCommandLineArgs.xaml">
      <Context>ProjectSubscriptionService</Context>
    </PropertyPageSchema>

    <PropertyPageSchema Include="$(CustomCommonXamlResourcesDirectory)GeneralBrowseObject.xaml">
      <Context>BrowseObject</Context>
    </PropertyPageSchema>

    <PropertyPageSchema Include="$(CustomCommonXamlResourcesDirectory)\None.xaml">
      <Context>File;BrowseObject</Context>
    </PropertyPageSchema>

    <PropertyPageSchema Include="$(CustomCommonXamlResourcesDirectory)\ConfigurationGeneral.xaml">
      <Context>Project</Context>
    </PropertyPageSchema>
  </ItemGroup>
  
  <!-- Targets -->

  <!-- Returns Csc command-line arguments for the language service -->
  <Target Name="CompileDesignTime"
          Returns="@(CscCommandLineArgs)"
          DependsOnTargets="Compile"
          >

    <Error Condition="'$(SkipCompilerExecution)|$(ProvideCommandLineArgs)' != 'true|true'"
           Text="SkipCompilerExecution and ProvideCommandLineArgs should be set before calling this target"
           />
    
  </Target>
  
</Project><|MERGE_RESOLUTION|>--- conflicted
+++ resolved
@@ -19,14 +19,9 @@
   <ItemGroup>
     <ProjectCapability Include="AppDesigner"/>
     <ProjectCapability Include="ManagedLang"/> <!-- Temporary: See https://github.com/dotnet/roslyn-project-system/issues/47 -->
-<<<<<<< HEAD
     <!--<ProjectCapability Include="HandlesOwnReload"/>-->   <!--Temporary as it requires a CPS change to work-->
  </ItemGroup>
   
-=======
-  </ItemGroup>
-
->>>>>>> de12d08b
   <!-- CPS Project Properties -->
   <ItemGroup>
     <PropertyPageSchema Include="$(CustomCommonXamlResourcesDirectory)\AppDesigner.xaml">
